--- conflicted
+++ resolved
@@ -28,13 +28,8 @@
           - 3.10
     name: Tests for Python ${{ matrix.python-version }}
     steps:
-<<<<<<< HEAD
-      - uses: actions/checkout@v2
+      - uses: actions/checkout@v4
       - uses: conda-incubator/setup-miniconda@v3
-=======
-      - uses: actions/checkout@v4
-      - uses: conda-incubator/setup-miniconda@v2
->>>>>>> 4b357014
         with:
           mamba-version: "*"
           channels: conda-forge,defaults
